# mikeio1d Changelog

## [Unreleased]

### Added

<<<<<<< HEAD
- Merging of regular and LTS extreme/periodic res1d files
=======
- Introduced TimeSeriesId to uniquely identify results.
- Read methods now include 'column_mode' parameter that enables multiindex reading (e.g. column_mode='compact').
- Added more type hints to improve IDE auto-completion and docstring peeking.

>>>>>>> a66299b5

### Fixed

- 

### Changed

- Result reading/writing fundamentally uses TimeSeriesId now instead of QueryData
- Following are now abstract base classes: ResultReader, QueryData, ResultLocation

## [0.5] - 2023-12-22

### Added

- Support for Python 3.12
- Linux support (experimental).
- Initial support for GeoPandas (ability to export static network)
- Geometry package for converting IRes1DLocation objects to corresponding Shapely objects
- Updated documentation hosted on GitHub Pages.

### Fixed

### Changed

- Consistent and pythonic test file structure

## [0.4.1] - 2023-12-14

### Added

- mikenet module for easier work with DHI .NET libraries.

### Fixed

- Res1D filtering for reaches inside MIKE 1D itself.

### Changed

- Use MIKE 1D NuGet packages v22.0.3 and v22.0.4 for DHI.Mike1D.ResultDataAccess

## [0.4] - 2023-09-14

### Added

- DHI.Mike1D.MikeIO C# utility and ResultReaderCopier for more performant reading of result files

### Changed

- Made ResultQuantity.plot method more Matplotlib-like

### Fixed

- Reading of MOUSE results files: CRF, PRF, and XRF
- Include milliseconds from .res1d files

### Removed

- Support for Python 3.6

## [0.3] - 2023-04-21

### Added

- Ability to add queries using auto-completion
- Ability to modify res1d file contents using a data frame
- Ability to extract time series to csv, dfs0, and txt files
- Support for querying structures and global data items

### Changed

- Use MIKE 1D NuGet packages v21.0.0

## [0.2] - 2023-03-14

### Added

- Ability to read result files in a filtered way
- More detailed information about result files in __repr__
- Dictionaries containing catchment, node, reach, and global result item classes
- Support for reading SWMM and EPANET result files by upgrading to MIKE 1D v20.1.0
- Support for reading LTS result files

### Changed

- Use MIKE 1D NuGet packages v20.1.0
- Use Python.NET v3.0.1

### Fixed

- Fix data frame fragmentation error for res1d with many columns

### Removed

- .NET and native DHI libraries from source control

## [0.1] - 2021-05-05

### Added

- Reading of res1d and xns11 files into pandas data frames


[unreleased]: https://github.com/DHI/mikeio1d/compare/v0.5...HEAD
[0.5]: https://github.com/DHI/mikeio1d/releases/tag/v0.5
[0.4.1]: https://github.com/DHI/mikeio1d/releases/tag/v0.4.1
[0.4]: https://github.com/DHI/mikeio1d/releases/tag/v0.4
[0.3]: https://github.com/DHI/mikeio1d/releases/tag/v0.3
[0.2]: https://github.com/DHI/mikeio1d/releases/tag/v0.2
[0.1]: https://github.com/DHI/mikeio1d/releases/tag/v0.1<|MERGE_RESOLUTION|>--- conflicted
+++ resolved
@@ -4,18 +4,14 @@
 
 ### Added
 
-<<<<<<< HEAD
-- Merging of regular and LTS extreme/periodic res1d files
-=======
 - Introduced TimeSeriesId to uniquely identify results.
 - Read methods now include 'column_mode' parameter that enables multiindex reading (e.g. column_mode='compact').
 - Added more type hints to improve IDE auto-completion and docstring peeking.
-
->>>>>>> a66299b5
+- Merging of regular and LTS extreme/periodic res1d files.
 
 ### Fixed
 
-- 
+-
 
 ### Changed
 
