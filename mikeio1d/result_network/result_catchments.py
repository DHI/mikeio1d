--- conflicted
+++ resolved
@@ -11,12 +11,7 @@
 from .result_locations import ResultLocations
 from .result_catchment import ResultCatchment
 from .various import make_proper_variable_name
-<<<<<<< HEAD
-from ..various import try_import_geopandas
-from ..various import pyproj_crs_from_projection_string
 from ..pandas_extension import ResultFrameAggregator
-=======
->>>>>>> 6742b24e
 
 
 class ResultCatchments(ResultLocations):
@@ -98,18 +93,10 @@
         gdf : geopandas.GeoDataFrame
             A GeoDataFrame object with catchments as Polygon geometries.
         """
-<<<<<<< HEAD
-        gpd = try_import_geopandas()
-        if not self._catchment_ids or not self._geometries:
-            values = self.values()
-            self._catchment_ids = [catchment.id for catchment in values]
-            self._geometries = [catchment.geometry.to_shapely() for catchment in values]
+        from ..geometry.geopandas import GeoPandasCatchmentsConverter
 
-        ids = self._catchment_ids
-        geometries = self._geometries
-        data = {"name": ids, "geometry": geometries}
-        crs = pyproj_crs_from_projection_string(self.res1d.projection_string)
-        gdf = gpd.GeoDataFrame(data=data, crs=crs)
+        gpd_converter = GeoPandasCatchmentsConverter()
+        gdf = gpd_converter.to_geopandas(self)
 
         if agg is None:
             return gdf
@@ -121,10 +108,4 @@
 
         gdf = gdf.merge(df_quantities, left_on="name", right_index=True)
 
-=======
-        from ..geometry.geopandas import GeoPandasCatchmentsConverter
-
-        gpd_converter = GeoPandasCatchmentsConverter()
-        gdf = gpd_converter.to_geopandas(self)
->>>>>>> 6742b24e
         return gdf